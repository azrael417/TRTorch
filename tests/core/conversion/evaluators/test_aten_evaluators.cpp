--- conflicted
+++ resolved
@@ -360,7 +360,6 @@
 TEST(Evaluators, ATenCloneEvaluatesCorrectly) {
   const auto graph = R"IR(
       graph(%0 : Tensor):
-<<<<<<< HEAD
         %4 : None = prim::Constant()
         %5 : Tensor = aten::clone(%0, %4)
         return (%5))IR";
@@ -401,25 +400,4 @@
   auto trt_results = trtorch::tests::util::EvaluateGraph(g->block(), {in});
 
   ASSERT_TRUE(at::equal(jit_results[0].toTensor().to(at::kCUDA), trt_results[0].toTensor()));
-=======
-        %1 : None = prim::Constant()
-        %2 : Tensor = aten::clone(%0, %1)
-        %3 : Tensor = aten::relu(%0)
-        %4 : int = prim::Constant[value=1]()
-        %5 : Tensor = aten::add(%3, %2, %4)
-        return (%5))IR";
-
-  auto g = std::make_shared<torch::jit::Graph>();
-  torch::jit::parseIR(graph, &*g);
-
-  auto in = at::randint(1, 3, {224, 224}, {at::kCUDA});
-
-  auto params = trtorch::core::conversion::get_named_params(g->inputs(), {});
-  auto jit_results = trtorch::tests::util::RunGraph(g, params, {in});
-
-  params = trtorch::core::conversion::get_named_params(g->inputs(), {});
-  auto trt_results = trtorch::tests::util::RunGraphEngine(g, params, {in});
-
-  ASSERT_TRUE(trtorch::tests::util::almostEqual(jit_results[0], trt_results[0].reshape_as(jit_results[0]), 2e-6));
->>>>>>> 32823cbe
 }