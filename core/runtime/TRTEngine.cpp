--- conflicted
+++ resolved
@@ -79,15 +79,6 @@
   return (*this);
 }
 
-<<<<<<< HEAD
-TRTEngine::~TRTEngine() {
-  delete exec_ctx;
-  delete cuda_engine;
-  delete rt;
-}
-
-=======
->>>>>>> 8a0201c5
 // TODO: Implement a call method
 // c10::List<at::Tensor> TRTEngine::Run(c10::List<at::Tensor> inputs) {
 //     auto input_vec = inputs.vec();
